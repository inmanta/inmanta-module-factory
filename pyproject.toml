[tool.poetry]
name = "inmanta-module-factory"
version = "1.1.0"
description = "Library for building inmanta modules with python code"
authors = ["Inmanta <code@inmanta.com>"]
license = "Apache-2.0"
packages = [
    { include = "inmanta_module_factory", from = "src" },
]

[tool.poetry.dependencies]
python = ">=3.6.1,<4.0"
PyYAML = "^6.0"
inmanta-core = "^6.0.1"

[tool.poetry.dev-dependencies]
inmanta-dev-dependencies = {extras = ["module"], version = "^1.76.0"}
<<<<<<< HEAD
types-PyYAML = "^6.0.4"
=======
types-PyYAML = "^6.0.5"
# The latest stable inmanta-core (5.1.1) release is only compatible with
# docstring_parser = "<0.8"
docstring-parser = "<0.8"
>>>>>>> 910a6b09

[tool.black]
line-length = 128
target-version = ['py36', 'py37', 'py38']
include = '\.pyi?$'
exclude = '''
/(
    \.eggs
  | \.git
  | \.mypy_cache
  | \.tox
  | \.venv
  | \.env
  | _build
  | buck-out
  | build
  | dist
)/
'''

[tool.isort]
multi_line_output = 3
include_trailing_comma = true
force_grid_wrap = 0
use_parentheses = true
# Black splits up import statements that are too long
# Setting isorts line_length to 88 (blacks default) so they do not collide
line_length = 88

[build-system]
requires = ["poetry-core>=1.0.0"]
build-backend = "poetry.core.masonry.api"<|MERGE_RESOLUTION|>--- conflicted
+++ resolved
@@ -15,14 +15,7 @@
 
 [tool.poetry.dev-dependencies]
 inmanta-dev-dependencies = {extras = ["module"], version = "^1.76.0"}
-<<<<<<< HEAD
-types-PyYAML = "^6.0.4"
-=======
 types-PyYAML = "^6.0.5"
-# The latest stable inmanta-core (5.1.1) release is only compatible with
-# docstring_parser = "<0.8"
-docstring-parser = "<0.8"
->>>>>>> 910a6b09
 
 [tool.black]
 line-length = 128
